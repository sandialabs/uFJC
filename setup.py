--- conflicted
+++ resolved
@@ -10,11 +10,7 @@
 
 setup(
     name='ufjc',
-<<<<<<< HEAD
-    version='1.1.3d',
-=======
-    version='1.1.7',
->>>>>>> fe9c88d7
+    version='1.2.0',
     package_dir={'ufjc': 'ufjc'},
     packages=find_packages(),
     description='The Python package for the uFJC single-chain model.',
